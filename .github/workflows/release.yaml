--- conflicted
+++ resolved
@@ -3,15 +3,12 @@
   push:
     tags:
       - 'v*.*.*'
-<<<<<<< HEAD
   release:
     types: [created]
     tags:
       - 'v*.*.*'
-=======
 permissions:
   contents: read
->>>>>>> 6c8f96ef
 jobs:
   build-and-push-image:
     runs-on: ubuntu-latest
